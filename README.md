--- conflicted
+++ resolved
@@ -340,17 +340,27 @@
         ...
 ```
 
-<<<<<<< HEAD
-### &DownArrowBar; Remove schema `$id` and `$schema`
-=======
-### Rename `$comment` as `x-comment`
-
-The tool renames the `$comment` keyword in schema objects as `x-comment`
-as `$comment` is not supported in OAS 3.0 JSON Schema Draft 4
-used in OAS 3.0. and can cause problems with some tools.
-`x-comment` is more easily ignored since it does not start with `$`.
-
-For exmample,
+The tool removes any `$id` or `$schema` keywords that may appear
+inside schema objects.
+
+### &DownArrowBar; Convert `$comment` to `x-comment`
+
+JSON Schema introduced `$comment` in schemas in 2020-12.
+Since OAS 3.0 uses JSON Schema Draft 4, and some tools
+will flag `$comment` as invalid, this tool removes these comments.
+
+An earlier version of the tool converted `$comment` to `x-comment`
+However, other tools which do not allow `$comment` may not not support
+`x-comment` either.
+
+Use the `--convert-schema-comments` CLI option or set
+`convertSchemaComments` to `true`
+in the `Converter` constructor options
+to requst conversion of
+`$comment` to `x-comment` rather than deleting `$comment`.
+
+For example,
+
 ```yaml
     Problems:
       title: Problems
@@ -376,29 +386,6 @@
       items:
          $ref: '#/components/schemas/apiProblem'
 ```
-
-### Remove schema `$id` and `$schema`
->>>>>>> fe59bc9c
-
-The tool removes any `$id` or `$schema` keywords that may appear
-inside schema objects.
-
-### &DownArrowBar; Convert `$comment` to `x-comment`
-
-JSON Schema introduced `$comment` in schemas in 2020-12.
-Since OAS 3.0 uses JSON Schema Draft 4, and some tools
-will flag `$comment` as invalid, this tool removes these comments.
-
-An earlier version of the tool converted `$comment` to `x-comment`
-However, other tools which do not allow `$comment` may not not support
-`x-comment` either.
-
-Use the `--convert-schema-comments` CLI option or set
-`convertSchemaComments`
-to `true`
-in the `Converter` constructor
-to requst conversion of
-`$comment` to `x-comment` rather than deleting `$comment`.
 
 ### Convert `contentEncoding: base64` to `format: byte`
 
